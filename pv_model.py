--- conflicted
+++ resolved
@@ -168,13 +168,9 @@
         row_side_num_mods = 1  # default if no value provided
     if pd.isna(row_height_center):
         row_height_center = 1  # default if no value provided
-<<<<<<< HEAD
-
-=======
     if pd.isna(max_tracker_angle):
         max_tracker_angle = 60
     
->>>>>>> cdd7454a
     # gcr = collector_width / row_pitch, gcr is a required input, so users can define 1 of the other 2.
     # If all 3 are defined, check to make sure relationship is correct.
     if pd.isna(collector_width) & pd.isna(row_pitch):  # neither provided, assume default
